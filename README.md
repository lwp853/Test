--- conflicted
+++ resolved
@@ -3,7 +3,7 @@
 This repository contains two utilities:
 
 1. **NR Rating Tool**  
-   A Tkinter‑based application for evaluating octave‑band sound pressure levels (SPL) against Noise Rating (NR) curves. The tool reports fractional NR values (e.g. NR 26.2) using interpolation between the standard NR curves.
+   A Tkinter‑based application for evaluating octave‑band sound pressure levels (SPL) against Noise Rating (NR) curves. The tool reports fractional NR values (e.g. NR 26.2) using interpolation between the standard NR curves.
 
 2. **Third‑Octave to Octave Converter**  
    A simple Streamlit utility for converting third‑octave band levels into ISO standard 1/1‑octave bands. Paste data copied from Excel and download the aggregated octave‑band SPLs as CSV.
@@ -14,7 +14,7 @@
 
 ### Requirements
 
-- Python 3.8+
+- Python 3.8+
 - matplotlib
 
 Install dependencies:
@@ -23,21 +23,16 @@
 pip install matplotlib
 ```
 
-<<<<<<< HEAD
+## 3. Noise Metrics Script
 ## 3. Noise Metrics Tool
 
+A command-line tool for calculating daily **LAeq** and **Lden** values from hourly noise measurements stored in a CSV file. The script also plots daily averages and exports both the raw data and computed metrics to Excel.
 A utility for calculating daily **LAeq** and **Lden** values from hourly noise measurements. Results can be produced via the command line or through a simple Tkinter based interface. The tool can also generate a blank spreadsheet with the required columns.
-=======
-## 3. Noise Metrics Script
-
-A command-line tool for calculating daily **LAeq** and **Lden** values from hourly noise measurements stored in a CSV file. The script also plots daily averages and exports both the raw data and computed metrics to Excel.
->>>>>>> 87871476
 
 ### Example
 
 ```bash
 pip install pandas numpy matplotlib openpyxl
-<<<<<<< HEAD
 # command-line usage
 python noise_metrics.py your_data.csv -o results.xlsx
 
@@ -45,8 +40,4 @@
 python noise_metrics.py --gui
 
 # create an empty template
-python noise_metrics.py --template blank.xlsx
-=======
-python noise_metrics.py your_data.csv -o results.xlsx
->>>>>>> 87871476
-```+python noise_metrics.py --template blank.xlsx