# NR Rating Tool

This repository contains a Tkinter-based application for evaluating octave band sound pressure levels (SPL) against Noise Rating (NR) curves.

## Requirements

- Python 3.8+
- matplotlib

Install dependencies using:

```bash
pip install matplotlib
```

## Running the Application

From the repository root, run:

```bash
python nr_tool.py
```

Follow the on-screen instructions to enter octave band SPLs for Low, Medium and High conditions, select NR curves to compare against and generate plots/results. Use the "Save Plot" button to export a PNG or PDF of the graph.

## Third-Octave to Octave Converter

A simple Streamlit utility for converting third-octave band levels into
ISO standard 1/1 octave bands. Paste data copied from Excel and download
the aggregated octave band SPLs as CSV.

### Requirements

- streamlit
- pandas
- matplotlib

Install with:

```bash
pip install streamlit pandas matplotlib
```

### Running the App

From the repository root, run:

<<<<<<< HEAD

=======
>>>>>>> 3054772a
```bash
streamlit run octave_converter_app.py
```

<<<<<<< HEAD
Alternatively, run the script directly with Python which will internally
invoke `streamlit run`:

```bash
python octave_converter_app.py
```

=======
>>>>>>> 3054772a
The app provides a text area for pasting third-octave band data and
outputs a table of the resulting octave band values along with a plot for
comparison.<|MERGE_RESOLUTION|>--- conflicted
+++ resolved
@@ -45,24 +45,15 @@
 
 From the repository root, run:
 
-<<<<<<< HEAD
-
-=======
->>>>>>> 3054772a
-```bash
-streamlit run octave_converter_app.py
-```
-
-<<<<<<< HEAD
-Alternatively, run the script directly with Python which will internally
-invoke `streamlit run`:
-
-```bash
-python octave_converter_app.py
-```
-
-=======
->>>>>>> 3054772a
-The app provides a text area for pasting third-octave band data and
-outputs a table of the resulting octave band values along with a plot for
-comparison.+--- a/README.md
++++ b/README.md
+@@ ### Running the App
+-<<<<<<< du3qz5-codex/create-streamlit-app-for-third-octave-to-1/1-octave-conversi
+-
+-=======
+->>>>>>> main
+ From the repository root, run:
+ 
+ ```bash
+-streamlit run octave_converter_app.py
++streamlit run octave_converter_app.py
