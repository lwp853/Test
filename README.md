# NR Rating Tool

<<<<<<< HEAD
This repository contains a Tkinter-based application for evaluating octave band sound pressure levels (SPL) against Noise Rating (NR) curves. The tool reports fractional NR values (e.g. NR 26.2) using interpolation between the standard NR curves.
=======
This repository contains a Tkinter-based application for evaluating octave band sound pressure levels (SPL) against Noise Rating (NR) curves.
>>>>>>> bb9cd0ec

## Requirements

- Python 3.8+
- matplotlib

Install dependencies using:

```bash
pip install matplotlib
```

## Running the Application

<<<<<<< HEAD
From the repository root, run the program in a graphical desktop environment:
=======
From the repository root, run:
>>>>>>> bb9cd0ec

```bash
python nr_tool.py
```

<<<<<<< HEAD
Tkinter requires an available display. If running on a headless server,
ensure X forwarding or a desktop environment is available.

Follow the on-screen instructions to enter octave band SPLs for Low, Medium and High conditions. Each condition provides a text box where you can paste one or more rows of eight numbers (one set per line). Values may be separated by spaces or commas. Select the NR curves to compare against and click **Generate** to create the plot and results. The results list each set with a fractional NR value. Use the "Save Plot" button to export a PNG or PDF of the graph.
=======
Follow the on-screen instructions to enter octave band SPLs for Low, Medium and High conditions, select NR curves to compare against and generate plots/results. Use the "Save Plot" button to export a PNG or PDF of the graph.

## Third-Octave to Octave Converter

A simple Streamlit utility for converting third-octave band levels into
ISO standard 1/1 octave bands. Paste data copied from Excel and download
the aggregated octave band SPLs as CSV.

### Requirements

- streamlit
- pandas
- matplotlib

Install with:

```bash
pip install streamlit pandas matplotlib
```

### Running the App

From the repository root, run:

--- a/README.md
+++ b/README.md
@@ ### Running the App
-<<<<<<< du3qz5-codex/create-streamlit-app-for-third-octave-to-1/1-octave-conversi
-
-=======
->>>>>>> main
 From the repository root, run:
 
 ```bash
-streamlit run octave_converter_app.py
+streamlit run octave_converter_app.py
>>>>>>> bb9cd0ec
<|MERGE_RESOLUTION|>--- conflicted
+++ resolved
@@ -1,74 +1,23 @@
 # NR Rating Tool
 
-<<<<<<< HEAD
-This repository contains a Tkinter-based application for evaluating octave band sound pressure levels (SPL) against Noise Rating (NR) curves. The tool reports fractional NR values (e.g. NR 26.2) using interpolation between the standard NR curves.
-=======
-This repository contains a Tkinter-based application for evaluating octave band sound pressure levels (SPL) against Noise Rating (NR) curves.
->>>>>>> bb9cd0ec
+This repository contains two utilities:
 
-## Requirements
+1. **NR Rating Tool**  
+   A Tkinter‑based application for evaluating octave‑band sound pressure levels (SPL) against Noise Rating (NR) curves. The tool reports fractional NR values (e.g. NR 26.2) using interpolation between the standard NR curves.
 
-- Python 3.8+
-- matplotlib
+2. **Third‑Octave to Octave Converter**  
+   A simple Streamlit utility for converting third‑octave band levels into ISO standard 1/1‑octave bands. Paste data copied from Excel and download the aggregated octave‑band SPLs as CSV.
 
-Install dependencies using:
+---
 
-```bash
-pip install matplotlib
-```
-
-## Running the Application
-
-<<<<<<< HEAD
-From the repository root, run the program in a graphical desktop environment:
-=======
-From the repository root, run:
->>>>>>> bb9cd0ec
-
-```bash
-python nr_tool.py
-```
-
-<<<<<<< HEAD
-Tkinter requires an available display. If running on a headless server,
-ensure X forwarding or a desktop environment is available.
-
-Follow the on-screen instructions to enter octave band SPLs for Low, Medium and High conditions. Each condition provides a text box where you can paste one or more rows of eight numbers (one set per line). Values may be separated by spaces or commas. Select the NR curves to compare against and click **Generate** to create the plot and results. The results list each set with a fractional NR value. Use the "Save Plot" button to export a PNG or PDF of the graph.
-=======
-Follow the on-screen instructions to enter octave band SPLs for Low, Medium and High conditions, select NR curves to compare against and generate plots/results. Use the "Save Plot" button to export a PNG or PDF of the graph.
-
-## Third-Octave to Octave Converter
-
-A simple Streamlit utility for converting third-octave band levels into
-ISO standard 1/1 octave bands. Paste data copied from Excel and download
-the aggregated octave band SPLs as CSV.
+## 1. NR Rating Tool
 
 ### Requirements
 
-- streamlit
-- pandas
+- Python 3.8+
 - matplotlib
 
-Install with:
+Install dependencies:
 
 ```bash
-pip install streamlit pandas matplotlib
-```
-
-### Running the App
-
-From the repository root, run:
-
---- a/README.md
-+++ b/README.md
-@@ ### Running the App
--<<<<<<< du3qz5-codex/create-streamlit-app-for-third-octave-to-1/1-octave-conversi
--
--=======
-->>>>>>> main
- From the repository root, run:
- 
- ```bash
--streamlit run octave_converter_app.py
-+streamlit run octave_converter_app.py
->>>>>>> bb9cd0ec
+pip install matplotlib