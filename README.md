# NR Rating Tool

This repository contains three utilities:

<<<<<<< HEAD
1. **NR Rating Tool**
   A Tkinter-based application for evaluating octave-band sound pressure levels (SPL) against Noise Rating (NR) curves. The tool reports fractional NR values (e.g. NR 26.2) using interpolation between the standard NR curves.
=======
1. **NR Rating Tool**  
   A Tkinter‑based application for evaluating octave‑band sound pressure levels (SPL) against Noise Rating (NR) curves. The tool reports fractional NR values (e.g. NR 26.2) using interpolation between the standard NR curves.
>>>>>>> 913202bd

2. **Third-Octave to Octave Converter**
   A simple Streamlit utility for converting third-octave band levels into ISO standard 1/1-octave bands. Paste data copied from Excel and download the aggregated octave-band SPLs as CSV.

3. **Sound Level Heatmap**
   A command-line script for visualising sound level data from a CSV file as a 2D heatmap.

---

## 1. NR Rating Tool

### Requirements

- Python 3.8+
- matplotlib
- pandas
- numpy
- scipy

Install dependencies:

```bash
<<<<<<< HEAD
pip install matplotlib pandas numpy scipy
```

---

## 2. Sound Level Heatmap

`plot_db_heatmap.py` loads a CSV containing `X`, `Y` and `Level_dB` columns, interpolates the sound levels onto a grid and displays a 2D contour plot. Use `-o` to save the plot as PNG instead of showing it on screen.

```bash
python plot_db_heatmap.py data.csv -o heatmap.png
```
=======
pip install matplotlib
```

## 3. Noise Metrics Script
## 3. Noise Metrics Tool

A command-line tool for calculating daily **LAeq** and **Lden** values from hourly noise measurements stored in a CSV file. The script also plots daily averages and exports both the raw data and computed metrics to Excel.
A utility for calculating daily **LAeq** and **Lden** values from hourly noise measurements. Results can be produced via the command line or through a simple Tkinter based interface. The tool can also generate a blank spreadsheet with the required columns.

### Example

```bash
pip install pandas numpy matplotlib openpyxl
# command-line usage
python noise_metrics.py your_data.csv -o results.xlsx

# launch the GUI
python noise_metrics.py --gui

# create an empty template
python noise_metrics.py --template blank.xlsx
>>>>>>> 913202bd
<|MERGE_RESOLUTION|>--- conflicted
+++ resolved
@@ -2,13 +2,6 @@
 
 This repository contains three utilities:
 
-<<<<<<< HEAD
-1. **NR Rating Tool**
-   A Tkinter-based application for evaluating octave-band sound pressure levels (SPL) against Noise Rating (NR) curves. The tool reports fractional NR values (e.g. NR 26.2) using interpolation between the standard NR curves.
-=======
-1. **NR Rating Tool**  
-   A Tkinter‑based application for evaluating octave‑band sound pressure levels (SPL) against Noise Rating (NR) curves. The tool reports fractional NR values (e.g. NR 26.2) using interpolation between the standard NR curves.
->>>>>>> 913202bd
 
 2. **Third-Octave to Octave Converter**
    A simple Streamlit utility for converting third-octave band levels into ISO standard 1/1-octave bands. Paste data copied from Excel and download the aggregated octave-band SPLs as CSV.
@@ -29,41 +22,3 @@
 - scipy
 
 Install dependencies:
-
-```bash
-<<<<<<< HEAD
-pip install matplotlib pandas numpy scipy
-```
-
----
-
-## 2. Sound Level Heatmap
-
-`plot_db_heatmap.py` loads a CSV containing `X`, `Y` and `Level_dB` columns, interpolates the sound levels onto a grid and displays a 2D contour plot. Use `-o` to save the plot as PNG instead of showing it on screen.
-
-```bash
-python plot_db_heatmap.py data.csv -o heatmap.png
-```
-=======
-pip install matplotlib
-```
-
-## 3. Noise Metrics Script
-## 3. Noise Metrics Tool
-
-A command-line tool for calculating daily **LAeq** and **Lden** values from hourly noise measurements stored in a CSV file. The script also plots daily averages and exports both the raw data and computed metrics to Excel.
-A utility for calculating daily **LAeq** and **Lden** values from hourly noise measurements. Results can be produced via the command line or through a simple Tkinter based interface. The tool can also generate a blank spreadsheet with the required columns.
-
-### Example
-
-```bash
-pip install pandas numpy matplotlib openpyxl
-# command-line usage
-python noise_metrics.py your_data.csv -o results.xlsx
-
-# launch the GUI
-python noise_metrics.py --gui
-
-# create an empty template
-python noise_metrics.py --template blank.xlsx
->>>>>>> 913202bd
